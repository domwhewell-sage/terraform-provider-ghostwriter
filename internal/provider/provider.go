package provider

import (
	"context"
	"crypto/tls"
	"net/http"
	"os"

	"github.com/hashicorp/terraform-plugin-framework/datasource"
	"github.com/hashicorp/terraform-plugin-framework/path"
	"github.com/hashicorp/terraform-plugin-framework/provider"
	"github.com/hashicorp/terraform-plugin-framework/provider/schema"
	"github.com/hashicorp/terraform-plugin-framework/resource"
	"github.com/hashicorp/terraform-plugin-framework/types"
	"github.com/hashicorp/terraform-plugin-log/tflog"
	"github.com/machinebox/graphql"
	"golang.org/x/oauth2"
)

// Ensure the implementation satisfies the expected interfaces.
var (
	_ provider.Provider = &ghostwriterProvider{}
)

// GhostwriterProviderModel maps provider schema data to a Go type.
type ghostwriterProviderModel struct {
	Endpoint    types.String `tfsdk:"endpoint"`
	Apikey      types.String `tfsdk:"api_key"`
	TlsInsecure types.Bool   `tfsdk:"tls_insecure"`
}

// New is a helper function to simplify provider server and testing implementation.
func New(version string) func() provider.Provider {
	return func() provider.Provider {
		return &ghostwriterProvider{
			version: version,
		}
	}
}

// ghostwriterProvider is the provider implementation.
type ghostwriterProvider struct {
	// version is set to the provider version on release, "dev" when the
	// provider is built and ran locally, and "test" when running acceptance
	// testing.
	version string
}

// Metadata returns the provider type name.
func (p *ghostwriterProvider) Metadata(_ context.Context, _ provider.MetadataRequest, resp *provider.MetadataResponse) {
	resp.TypeName = "ghostwriter"
	resp.Version = p.version
}

// Schema defines the provider-level schema for configuration data.
func (p *ghostwriterProvider) Schema(_ context.Context, _ provider.SchemaRequest, resp *provider.SchemaResponse) {
	resp.Schema = schema.Schema{
		Description: "A provider to create project resources for ghostwriter.",
		Attributes: map[string]schema.Attribute{
			"endpoint": schema.StringAttribute{
				Description: "The graphql endpoint for the ghostwriter API. May also be provided via the GHOSTWRITER_ENDPOINT environment variable.",
				Optional:    true,
			},
			"api_key": schema.StringAttribute{
				Description: "The API key for the ghostwriter API. May also be provided via the GHOSTWRITER_API_KEY environment variable.",
				Optional:    true,
				Sensitive:   true,
			},
			"tls_insecure": schema.BoolAttribute{
				Description: "Whether to skip TLS verification when connecting to the API endpoint. May also be provided via the GHOSTWRITER_TLS_INSECURE environment variable.",
				Optional:    true,
			},
		},
	}
}

// Configure prepares a ghostwriter API client for data sources and resources.
func (p *ghostwriterProvider) Configure(ctx context.Context, req provider.ConfigureRequest, resp *provider.ConfigureResponse) {
	tflog.Info(ctx, "Configuring Ghostwriter API client...")
	// Retrieve provider data from configuration
	var config ghostwriterProviderModel
	diags := req.Config.Get(ctx, &config)
	resp.Diagnostics.Append(diags...)
	if resp.Diagnostics.HasError() {
		return
	}

	// If practitioner provided a configuration value for any of the
	// attributes, it must be a known value.

	if config.Endpoint.IsUnknown() {
		resp.Diagnostics.AddAttributeError(
			path.Root("endpoint"),
			"Unknown Ghostwriter API Endpoint",
			"The provider cannot create the Ghostwriter API client as there is an unknown configuration value for the Ghostwriter Graphql endpoint. "+
				"Either target apply the source of the value first, set the value statically in the configuration, or use the GHOSTWRITER_ENDPOINT environment variable.",
		)
	}

	if config.Apikey.IsUnknown() {
		resp.Diagnostics.AddAttributeError(
			path.Root("api_key"),
			"Unknown Ghostwriter API Key",
			"The provider cannot create the Ghostwriter API client as there is an unknown configuration value for the Ghostwriter API key. "+
				"Either target apply the source of the value first, set the value statically in the configuration, or use the GHOSTWRITER_API_KEY environment variable.",
		)
	}

	var tls_insecure bool
	if config.TlsInsecure.IsUnknown() {
		tls_insecure = false
	}

	if resp.Diagnostics.HasError() {
		return
	}

	// Default values to environment variables, but override
	// with Terraform configuration value if set.

	endpoint := os.Getenv("GHOSTWRITER_ENDPOINT")
	api_key := os.Getenv("GHOSTWRITER_API_KEY")
	tls_insecure = os.Getenv("GHOSTWRITER_TLS_INSECURE") == "false"

	if !config.Endpoint.IsNull() {
		endpoint = config.Endpoint.ValueString()
	}

	if !config.Apikey.IsNull() {
		api_key = config.Apikey.ValueString()
	}

	if !config.TlsInsecure.IsNull() {
		tls_insecure = config.TlsInsecure.ValueBool()
	}

	// If any of the expected configurations are missing, return
	// errors with provider-specific guidance.

	if endpoint == "" {
		resp.Diagnostics.AddAttributeError(
			path.Root("endpoint"),
			"Missing Ghostwriter API Endpoint",
			"The provider cannot create the Ghostwriter API client as there is a missing or empty value for the Ghostwriter Graphql endpoint. "+
				"Set the environment value in the configuration or use the GHOSTWRITER_ENDPOINT environment variable. "+
				"If either is already set, ensure the value is not empty.",
		)
	}

	if api_key == "" {
		resp.Diagnostics.AddAttributeError(
			path.Root("api_key"),
			"Missing Ghostwriter API Key",
			"The provider cannot create the Ghostwriter API client as there is a missing or empty value for the Ghostwriter API key. "+
				"Set the api key value in the configuration or use the GHOSTWRITER_API_KEY environment variable. "+
				"If either is already set, ensure the value is not empty.",
		)
	}

	if resp.Diagnostics.HasError() {
		return
	}

	ctx = tflog.SetField(ctx, "ghostwriter_endpoint", endpoint)
	ctx = tflog.SetField(ctx, "ghostwriter_api_key", api_key)
	ctx = tflog.SetField(ctx, "ghostwriter_tls_insecure", tls_insecure)
	ctx = tflog.MaskFieldValuesWithFieldKeys(ctx, "ghostwriter_api_key")

	tflog.Debug(ctx, "Creating Ghostwriter graphql client")

	// Create a new Ghostwriter client using the configuration values
	var httpClient *http.Client
	var httpctx context.Context
	if tls_insecure {
		tr := &http.Transport{
			TLSClientConfig: &tls.Config{InsecureSkipVerify: true},
		}
		httpClient = &http.Client{Transport: tr}
		httpctx = context.WithValue(context.Background(), oauth2.HTTPClient, httpClient)
	} else {
		httpctx = context.Background()
	}
	src := oauth2.StaticTokenSource(
		&oauth2.Token{AccessToken: api_key},
	)
	httpClient = oauth2.NewClient(httpctx, src)
	client := graphql.NewClient(endpoint, graphql.WithHTTPClient(httpClient))

	// Make the Ghostwriter client available during DataSource and Resource
	// type Configure methods.
	resp.DataSourceData = client
	resp.ResourceData = client

	tflog.Info(ctx, "Ghostwriter API client configured.", map[string]any{"success": true})
}

// DataSources defines the data sources implemented in the provider.
func (p *ghostwriterProvider) DataSources(_ context.Context) []func() datasource.DataSource {
	return []func() datasource.DataSource{
		NewactivitytypeDataSource,
<<<<<<< HEAD
		NewserverproviderDataSource,
=======
		NewserverroleDataSource,
>>>>>>> f4a242b2
		NewprojectDataSource,
	}
}

// Resources defines the resources implemented in the provider.
func (p *ghostwriterProvider) Resources(_ context.Context) []func() resource.Resource {
	return []func() resource.Resource{
		NewdomainResource,
		NewdomainCheckoutResource,
		NewcloudserverResource,
	}
}<|MERGE_RESOLUTION|>--- conflicted
+++ resolved
@@ -198,11 +198,8 @@
 func (p *ghostwriterProvider) DataSources(_ context.Context) []func() datasource.DataSource {
 	return []func() datasource.DataSource{
 		NewactivitytypeDataSource,
-<<<<<<< HEAD
 		NewserverproviderDataSource,
-=======
 		NewserverroleDataSource,
->>>>>>> f4a242b2
 		NewprojectDataSource,
 	}
 }
